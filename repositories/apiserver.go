package repositories

import (
	"context"
<<<<<<< HEAD
	"fmt"
	"regexp"
=======
>>>>>>> ec47ee8a
	"strconv"
	"strings"
	"time"

	"github.com/distribution/distribution/reference"
	"github.com/kubescape/go-logger"
	"github.com/kubescape/go-logger/helpers"
	"github.com/kubescape/k8s-interface/instanceidhandler/v1"
	v1 "github.com/kubescape/k8s-interface/instanceidhandler/v1"
	"github.com/kubescape/kubevuln/core/domain"
	"github.com/kubescape/kubevuln/core/ports"
	"github.com/kubescape/storage/pkg/apis/softwarecomposition/v1beta1"
	"github.com/kubescape/storage/pkg/generated/clientset/versioned"
	"github.com/kubescape/storage/pkg/generated/clientset/versioned/fake"
	spdxv1beta1 "github.com/kubescape/storage/pkg/generated/clientset/versioned/typed/softwarecomposition/v1beta1"
	"go.opentelemetry.io/otel"
	"k8s.io/apimachinery/pkg/api/errors"
	metav1 "k8s.io/apimachinery/pkg/apis/meta/v1"
	"k8s.io/client-go/rest"
	"k8s.io/client-go/util/retry"
)

// APIServerStore implements both CVERepository and SBOMRepository with in-cluster storage (apiserver) to be used for production
type APIServerStore struct {
	StorageClient spdxv1beta1.SpdxV1beta1Interface
	Namespace     string
}

var _ ports.CVERepository = (*APIServerStore)(nil)

var _ ports.SBOMRepository = (*APIServerStore)(nil)

var re = regexp.MustCompile(`([a-f0-9]{64})`)

const ImageHashLength = 64

// NewAPIServerStorage initializes the APIServerStore struct
func NewAPIServerStorage(namespace string) (*APIServerStore, error) {
	config, err := rest.InClusterConfig()
	if err != nil {
		return nil, err
	}
	clientset, err := versioned.NewForConfig(config)
	if err != nil {
		return nil, err
	}
	return &APIServerStore{
		StorageClient: clientset.SpdxV1beta1(),
		Namespace:     namespace,
	}, nil
}

func NewFakeAPIServerStorage(namespace string) *APIServerStore {
	return &APIServerStore{
		StorageClient: fake.NewSimpleClientset().SpdxV1beta1(),
		Namespace:     namespace,
	}
}

func newImageHashError(imageID string) error {
	return fmt.Errorf("failed to get image hash from imageID: %s", imageID)
}
func getImageHash(imageID string) (string, error) {
	if match := re.FindStringSubmatch(imageID); len(match) > 1 {
		return match[1], nil
	}
	return "", newImageHashError(imageID)
}

func hashFromImageID(imageID string) (string, error) {
	// Check if the imageID is a plain SHA256 hash
	if len(imageID) == ImageHashLength && re.MatchString(imageID) {
		return imageID, nil
	}

	match := reference.ReferenceRegexp.FindStringSubmatch(imageID)

	if len(match) < 3 || match[3] == "" {
		// Fall back to getImageHash if not enough submatches or if the third submatch is empty
		return getImageHash(imageID)
	}

	if s := strings.Split(match[3], ":"); len(s) > 1 {
		// If there's a ":" in the third submatch, return the part after it
		return s[1], nil
	}

	return "", newImageHashError(imageID)
}

func (a *APIServerStore) GetCVE(ctx context.Context, imageID, SBOMCreatorVersion, CVEScannerVersion, CVEDBVersion string) (cve domain.CVEManifest, err error) {
	_, span := otel.Tracer("").Start(ctx, "APIServerStore.GetCVE")
	defer span.End()
	if imageID == "" {
		logger.L().Debug("empty image ID provided, skipping CVE retrieval")
		return domain.CVEManifest{}, nil
	}
	imageHash, err := hashFromImageID(imageID)
	if err != nil {
		logger.L().Ctx(ctx).Warning("failed to get CVE manifest from apiserver", helpers.Error(err), helpers.String("ID", imageID))
		return domain.CVEManifest{}, nil
	}
	manifest, err := a.StorageClient.VulnerabilityManifests(a.Namespace).Get(context.Background(), imageHash, metav1.GetOptions{})
	switch {
	case errors.IsNotFound(err):
		logger.L().Debug("CVE manifest not found in storage", helpers.String("ID", imageID))
		return domain.CVEManifest{}, nil
	case err != nil:
		logger.L().Ctx(ctx).Warning("failed to get CVE manifest from apiserver", helpers.Error(err), helpers.String("ID", imageID))
		return domain.CVEManifest{}, nil
	}
	// discard the manifest if it was created by an older version of the scanner
	// TODO: also check SBOMCreatorVersion ?
	if manifest.Spec.Metadata.Tool.Version != CVEScannerVersion || manifest.Spec.Metadata.Tool.DatabaseVersion != CVEDBVersion {
		logger.L().Debug("discarding CVE manifest with outdated scanner version", helpers.String("ID", imageID), helpers.String("manifest scanner version", manifest.Spec.Metadata.Tool.Version), helpers.String("manifest DB version", manifest.Spec.Metadata.Tool.DatabaseVersion), helpers.String("wanted scanner version", CVEScannerVersion), helpers.String("wanted DB version", CVEDBVersion))
		return domain.CVEManifest{}, nil
	}
	logger.L().Debug("got CVE manifest from storage", helpers.String("ID", imageID))
	return domain.CVEManifest{
		ID:                 imageID,
		SBOMCreatorVersion: SBOMCreatorVersion,
		CVEScannerVersion:  CVEScannerVersion,
		CVEDBVersion:       CVEDBVersion,
		Content:            &manifest.Spec.Payload,
	}, nil
}

func (a *APIServerStore) StoreCVE(ctx context.Context, cve domain.CVEManifest, withRelevancy bool) error {
	_, span := otel.Tracer("").Start(ctx, "APIServerStore.StoreCVE")
	defer span.End()
	if cve.ID == "" {
		logger.L().Debug("skipping storing CVE manifest with empty ID", helpers.String("relevant", strconv.FormatBool(withRelevancy)))
		return nil
	}
	if cve.Labels == nil {
		cve.Labels = make(map[string]string)
	}

	if withRelevancy {
		cve.Labels[v1.ContextMetadataKey] = v1.ContextMetadataKeyFiltered
	} else {
		cve.Labels[v1.ContextMetadataKey] = v1.ContextMetadataKeyNonFiltered
	}

	name, e := hashFromImageID(cve.ID)
	if e != nil {
		logger.L().Debug("skipping storing CVE manifest with unsupported ID", helpers.Error(e))
		return nil
	}
	manifest := v1beta1.VulnerabilityManifest{
		ObjectMeta: metav1.ObjectMeta{
			Name:        name,
			Annotations: cve.Annotations,
			Labels:      cve.Labels,
		},
		Spec: v1beta1.VulnerabilityManifestSpec{
			Metadata: v1beta1.VulnerabilityManifestMeta{
				WithRelevancy: withRelevancy,
				Tool: v1beta1.VulnerabilityManifestToolMeta{
					Name:            cve.CVEScannerName,
					Version:         cve.CVEScannerVersion,
					DatabaseVersion: cve.CVEDBVersion,
				},
			},
		},
	}
	if cve.Content != nil {
		manifest.Spec.Payload = *cve.Content
	}
	_, err := a.StorageClient.VulnerabilityManifests(a.Namespace).Create(context.Background(), &manifest, metav1.CreateOptions{})
	switch {
	case errors.IsAlreadyExists(err):
		retryErr := retry.RetryOnConflict(retry.DefaultRetry, func() error {
			// retrieve the latest version before attempting update
			// RetryOnConflict uses exponential backoff to avoid exhausting the apiserver
			result, getErr := a.StorageClient.VulnerabilityManifests(a.Namespace).Get(context.Background(), name, metav1.GetOptions{})
			if getErr != nil {
				return getErr
			}
			// update the vulnerability manifest
			result.Annotations = manifest.Annotations
			result.Labels = manifest.Labels
			result.Spec = manifest.Spec
			// try to send the updated vulnerability manifest
			_, updateErr := a.StorageClient.VulnerabilityManifests(a.Namespace).Update(context.Background(), result, metav1.UpdateOptions{})
			return updateErr
		})
		if retryErr != nil {
			logger.L().Ctx(ctx).Warning("failed to update CVE manifest in storage", helpers.Error(err), helpers.String("ID", cve.ID), helpers.String("relevant", strconv.FormatBool(withRelevancy)))
		} else {
			logger.L().Debug("updated CVE manifest in storage", helpers.String("ID", cve.ID), helpers.String("relevant", strconv.FormatBool(withRelevancy)))
		}
	case err != nil:
		logger.L().Ctx(ctx).Warning("failed to store CVE manifest in storage", helpers.Error(err), helpers.String("ID", cve.ID), helpers.String("relevant", strconv.FormatBool(withRelevancy)))
	default:
		logger.L().Debug("stored CVE manifest in storage", helpers.String("ID", cve.ID), helpers.String("relevant", strconv.FormatBool(withRelevancy)))
	}
	return nil
}

func (a *APIServerStore) GetSBOM(ctx context.Context, imageID, SBOMCreatorVersion string) (sbom domain.SBOM, err error) {
	_, span := otel.Tracer("").Start(ctx, "APIServerStore.GetSBOM")
	defer span.End()
	if imageID == "" {
		logger.L().Debug("empty image ID provided, skipping SBOM retrieval")
		return domain.SBOM{}, nil
	}
	imageHash, err := hashFromImageID(imageID)
	if err != nil {
		logger.L().Debug("unsupported image ID provided, skipping SBOM retrieval")
		return domain.SBOM{}, nil
	}
	manifest, err := a.StorageClient.SBOMSPDXv2p3s(a.Namespace).Get(context.Background(), imageHash, metav1.GetOptions{})
	switch {
	case errors.IsNotFound(err):
		logger.L().Debug("SBOM manifest not found in storage", helpers.String("ID", imageID))
		return domain.SBOM{}, nil
	case err != nil:
		logger.L().Ctx(ctx).Warning("failed to get SBOM from apiserver", helpers.Error(err), helpers.String("ID", imageID))
		return domain.SBOM{}, nil
	}
	// discard the manifest if it was created by an older version of the scanner
	if manifest.Spec.Metadata.Tool.Version != SBOMCreatorVersion {
		logger.L().Debug("discarding SBOM with outdated scanner version", helpers.String("ID", imageID), helpers.String("manifest scanner version", manifest.Spec.Metadata.Tool.Version), helpers.String("wanted scanner version", SBOMCreatorVersion))
		return domain.SBOM{}, nil
	}
	result := domain.SBOM{
		ID:                 imageID,
		SBOMCreatorVersion: SBOMCreatorVersion,
		Content:            &manifest.Spec.SPDX,
	}
	if status, ok := manifest.Annotations[instanceidhandler.StatusMetadataKey]; ok {
		result.Status = status
	}
	logger.L().Debug("got SBOM from storage", helpers.String("ID", imageID))
	return result, nil
}

func validateSBOMp(manifest *v1beta1.SBOMSPDXv2p3Filtered) error {
	if status, ok := manifest.Annotations[instanceidhandler.StatusMetadataKey]; ok && status == instanceidhandler.Incomplete {
		return domain.ErrIncompleteSBOM
	}
	return nil
}

func (a *APIServerStore) GetSBOMp(ctx context.Context, instanceID, SBOMCreatorVersion string) (sbom domain.SBOM, err error) {
	_, span := otel.Tracer("").Start(ctx, "APIServerStore.GetSBOMp")
	defer span.End()
	if instanceID == "" {
		logger.L().Debug("empty instance ID provided, skipping relevant SBOM retrieval")
		return domain.SBOM{}, nil
	}
	manifest, err := a.StorageClient.SBOMSPDXv2p3Filtereds(a.Namespace).Get(context.Background(), instanceID, metav1.GetOptions{})
	switch {
	case errors.IsNotFound(err):
		logger.L().Debug("relevant SBOM manifest not found in storage", helpers.String("ID", instanceID))
		return domain.SBOM{}, nil
	case err != nil:
		logger.L().Ctx(ctx).Warning("failed to get relevant SBOM from apiserver", helpers.Error(err), helpers.String("ID", instanceID))
		return domain.SBOM{}, nil
	}
	// validate SBOMp manifest
	if err := validateSBOMp(manifest); err != nil {
		logger.L().Debug("discarding relevant SBOM", helpers.Error(err), helpers.String("ID", instanceID))
		return domain.SBOM{}, nil
	}
	result := domain.SBOM{
		ID:                 instanceID,
		SBOMCreatorVersion: SBOMCreatorVersion,
		Content:            &manifest.Spec.SPDX,
		Labels:             manifest.Labels,
	}
	if status, ok := manifest.Annotations[instanceidhandler.StatusMetadataKey]; ok {
		result.Status = status
	}
	logger.L().Debug("got relevant SBOM from storage", helpers.String("ID", instanceID))
	return result, nil
}

func (a *APIServerStore) StoreSBOM(ctx context.Context, sbom domain.SBOM) error {
	_, span := otel.Tracer("").Start(ctx, "APIServerStore.StoreSBOM")
	defer span.End()
	if sbom.ID == "" {
		logger.L().Debug("skipping storing SBOM with empty ID")
		return nil
	}
	imageHash, e := hashFromImageID(sbom.ID)
	if e != nil {
		logger.L().Debug("skipping storing SBOM with unknown SBOM ID", helpers.String("ID", sbom.ID), helpers.Error(e))
		return nil
	}
	manifest := v1beta1.SBOMSPDXv2p3{
		ObjectMeta: metav1.ObjectMeta{
			Name:        imageHash,
			Annotations: sbom.Annotations,
			Labels:      sbom.Labels,
		},
		Spec: v1beta1.SBOMSPDXv2p3Spec{
			Metadata: v1beta1.SPDXMeta{
				Tool: v1beta1.ToolMeta{
					Name:    sbom.SBOMCreatorName,
					Version: sbom.SBOMCreatorVersion,
				},
			},
		},
		Status: v1beta1.SBOMSPDXv2p3Status{}, // TODO move timeout information here
	}
	if sbom.Content != nil {
		manifest.Spec.SPDX = *sbom.Content
		created, err := time.Parse(time.RFC3339, sbom.Content.CreationInfo.Created)
		if err != nil {
			manifest.Spec.Metadata.Report.CreatedAt.Time = created
		}
	}
	if manifest.Annotations == nil {
		manifest.Annotations = map[string]string{}
	}
	manifest.Annotations[instanceidhandler.StatusMetadataKey] = sbom.Status // for the moment stored as an annotation
	_, err := a.StorageClient.SBOMSPDXv2p3s(a.Namespace).Create(context.Background(), &manifest, metav1.CreateOptions{})
	switch {
	case errors.IsAlreadyExists(err):
		logger.L().Debug("SBOM manifest already exists in storage", helpers.String("ID", sbom.ID))
	case err != nil:
		logger.L().Ctx(ctx).Warning("failed to store SBOM into apiserver", helpers.Error(err), helpers.String("ID", sbom.ID))
	default:
		logger.L().Debug("stored SBOM in storage", helpers.String("ID", sbom.ID))
	}
	return nil
}<|MERGE_RESOLUTION|>--- conflicted
+++ resolved
@@ -2,11 +2,8 @@
 
 import (
 	"context"
-<<<<<<< HEAD
 	"fmt"
 	"regexp"
-=======
->>>>>>> ec47ee8a
 	"strconv"
 	"strings"
 	"time"
